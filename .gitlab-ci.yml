--- conflicted
+++ resolved
@@ -9,13 +9,9 @@
 variables:
   GIT_SUBMODULE_STRATEGY: recursive
   DOCKER_DRIVER: overlay2
-<<<<<<< HEAD
   BUILDX_VERSION: v0.13.1
-=======
-  BUILDX_VERSION: v0.12.1
->>>>>>> 5c073209
   BUILDX_ARCHITECTURE: linux-arm64
-  DOCKER_CREDENTIAL_HELPER_VERSION: v0.8.1
+  DOCKER_CREDENTIAL_HELPER_VERSION: v0.8.0
   DOCKER_CREDENTIAL_HELPER_ARCHITECTURE: linux-arm64
   SYNC_ONLY: "false"
   SLIDGE_MODULE: "slidge-whatsapp"
